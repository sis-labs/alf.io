(function () {
    "use strict";
    function parseDate(val) {
        var d;
        if(angular.isDefined(val) && (d = moment(val)).isValid()) {
            return d;
        }
        return moment().startOf('day');
    }

    var directives = angular.module('adminDirectives', ['ui.bootstrap', 'adminServices']);

    directives.directive('eventsList', function() {
        return {
            scope: true,
            templateUrl: '/resources/angular-templates/admin/partials/main/events.html',
            controller: function($scope, EventService) {

                $scope.loading = true;

                EventService.getAllEvents().success(function(data) {
                    $scope.events = data;
                    $scope.loading = false;
                });

                $scope.supportsOfflinePayments = function(event) {
                    return _.contains(event.allowedPaymentProxies, 'OFFLINE');
                };
            },
            link: angular.noop
        };
    });

    directives.directive('dateRange', function() {
        return {
            restrict: 'A',
            scope: {
                minDate: '=',
                maxDate: '=',
                startDate: '=',
                startModelObj: '=startModel',
                endModelObj: '=endModel'
            },
            require: '^ngModel',
            link: function(scope, element, attrs, ctrl) {
                var dateFormat = 'YYYY-MM-DD HH:mm';
                var fillDate = function(modelObject) {
                    if(!angular.isDefined(modelObject.date)) {
                        modelObject.date = {};
                        modelObject.time = {};
                    }
                };

                var getNowAtStartOfHour = function() {
                    return moment().startOf('hour');
                };

                var initDateUsingNow = function(modelObj) {
                    if(!angular.isDefined(modelObj) || !angular.isDefined(modelObj.date) || !angular.isDefined(modelObj.time)) {
                        return getNowAtStartOfHour();
                    }
                    var date = moment(modelObj.date + 'T' + modelObj.time);
                    return date.isValid() ? date : getNowAtStartOfHour();
                };


                var startDate = initDateUsingNow(scope.startModelObj);
                var endDate = initDateUsingNow(scope.endModelObj);

                var result = startDate.format(dateFormat) + ' / ' + endDate.format(dateFormat);
                ctrl.$setViewValue(result);
                element.val(result);

                var minDate = scope.minDate || getNowAtStartOfHour();

                element.daterangepicker({
                    format: dateFormat,
                    separator: ' / ',
                    startDate: startDate,
                    endDate: endDate,
                    minDate: minDate,
                    maxDate: scope.maxDate,
                    timePicker: true,
                    timePicker12Hour: false,
                    timePickerIncrement: 1
                });

                scope.startModelObj['date'] = startDate.format('YYYY-MM-DD');
                scope.startModelObj['time'] = startDate.format('HH:mm');

                scope.endModelObj['date'] = endDate.format('YYYY-MM-DD');
                scope.endModelObj['time'] = endDate.format('HH:mm');
                
                function updateDates(picker, override) {
                	if(angular.isDefined(picker)) {
                        scope.$apply(function() {
                            var start = picker.startDate;
                            var end = picker.endDate;
                            scope.startModelObj['date'] = start.format('YYYY-MM-DD');
                            scope.startModelObj['time'] = start.format('HH:mm');
                            scope.endModelObj['date'] = end.format('YYYY-MM-DD');
                            scope.endModelObj['time'] = end.format('HH:mm');
                            if(override) {
                            	element.val(start.format(dateFormat) + ' / ' + end.format(dateFormat))
                            }
                            ctrl.$setViewValue(element.val());
                        });
                    }
                }

                element.on('apply.daterangepicker', function(ev, picker) {
                	updateDates(picker);
                });
                
                element.on('hide.daterangepicker', function(ev, picker) {
                	updateDates(picker, true);
                });
            }
        };
    });

    directives.directive('grabFocus', function() {
        return {
            restrict: 'A',
            link: function(scope, element, attrs) {
                element.focus();
            }
        };
    });

    directives.directive('controlButtons', function() {
        return {
            restrict: 'E',
            templateUrl: '/resources/angular-templates/admin/partials/form/control-buttons.html',
            scope: {
                formObj: '=',
                cancelHandler: '='
            },
            link: function(scope, element, attrs) {
                scope.successText = angular.isDefined(attrs.successText) ? attrs.successText : "Save";
                if(angular.isDefined(attrs.successText)) {
                    scope.successText = attrs.successText;
                }
            },
            controller: function($scope, $rootScope) {
                $scope.cancel = function() {
                    if(angular.isFunction($scope.cancelHandler)) {
                        $scope.cancelHandler();
                    } else if(angular.isFunction($scope.$parent.cancel)) {
                        $scope.$parent.cancel();
                    }
                };

                $scope.ok = function(frm) {
                    if(!frm.$valid) {
                        $rootScope.$broadcast('ValidationFailed');
                    }
                    return frm.$valid;
                };
            }
        };
    });

    directives.directive('fieldError', function() {
        return {
            restrict: 'E',
            templateUrl: '/resources/angular-templates/admin/partials/form/field-error.html',
            scope: {
                formObj: '=',
                fieldObj: '=',
                minChar: '=',
                maxChar: '=',
                requiredPattern: '=',
                showExistingErrors: '=',
                editMode: '='
            },
            link:angular.noop
        };
    });

    //edit event: fragments
    directives.directive('eventHeader', function() {
        return {
            restrict: 'E',
            templateUrl: '/resources/angular-templates/admin/partials/event/fragment/event-header.html',
            link: angular.noop
        }
    });

    directives.directive('editEventHeader', function() {
        return {
            scope: {
                obj: '=targetObj',
                eventObj: '=',
                organizations: '=',
                fullEditMode: '=',
                showDatesWarning: '=',
                showExistingErrors: '=',
                allLanguages: '=',
                allLanguagesMapping: '='
            },
            restrict: 'E',
            templateUrl: '/resources/angular-templates/admin/partials/event/fragment/edit-event-header.html',
            controller: function EditEventHeaderController($scope, $stateParams, LocationService, FileUploadService, EventUtilsService, EventService) {
                if(!angular.isDefined($scope.fullEditMode)) {
                    var source = _.pick($scope.eventObj, ['id','shortName', 'displayName', 'organizationId', 'location',
                        'description', 'websiteUrl', 'externalUrl', 'termsAndConditionsUrl', 'imageUrl', 'fileBlobId', 'formattedBegin','type',
                        'formattedEnd', 'geolocation', 'locales']);
                    angular.extend($scope.obj, source);
                    var beginDateTime = moment(source['formattedBegin']);
                    var endDateTime = moment(source['formattedEnd']);
                    $scope.obj['begin'] = {
                        date: beginDateTime.format('YYYY-MM-DD'),
                        time: beginDateTime.format('HH:mm')
                    };
                    $scope.obj['end'] = {
                        date: endDateTime.format('YYYY-MM-DD'),
                        time: endDateTime.format('HH:mm')
                    };
                }

                $scope.selectedLanguages = {};

                EventService.getSupportedLanguages().success(function(result) {
                    var locales = $scope.obj.locales;
                    var selected = _.filter(result, function(r) {
                        return (r.value & locales) === r.value;
                    });
                    $scope.selectedLanguages.langs = _.map(selected, function(r) {
                        return r.value;
                    });
                });


                $scope.updateLocales = function() {
                    var locales = 0;
                    angular.forEach($scope.selectedLanguages.langs, function(val) {
                        locales = locales | val;
                    });
                    $scope.obj.locales = locales;
                };

                var isUpdate = angular.isDefined($scope.eventObj) && angular.isDefined($scope.eventObj.id);
                $scope.isUpdate = isUpdate;

                var previousFileBlobId;

                if($scope && $scope.eventObj && $scope.eventObj.fileBlobId) {
                    previousFileBlobId = $scope.eventObj.fileBlobId;
                }

                $scope.previousFileBlobId = previousFileBlobId;

                $scope.updateLocation = function (location) {
                    if(!angular.isDefined(location) || location.trim() === '') {
                        delete $scope.obj['geolocation'];
                        return;
                    }
                    $scope.loadingMap = true;
                    LocationService.geolocate(location).success(function(result) {
                        delete $scope['mapError'];
                        $scope.obj['geolocation'] = result;
                        $scope.loadingMap = false;
                    }).error(function(e) {
                        $scope.mapError = e;
                        delete $scope.obj['geolocation'];
                        $scope.loadingMap = false;
                    });
                };

                $scope.updateURL = function(eventName) {
                    if(!angular.isDefined(eventName) || eventName === '') {
                        return;
                    }
                    var targetElement = $('#shortName');
                    var shouldUpdate = function() {
                        return targetElement.val() === "" || (!isUpdate && !targetElement.hasClass('ng-touched'));
                    };
                    if(shouldUpdate()) {
                        $scope.loading = true;
                        EventUtilsService.generateShortName(eventName).success(function(data) {
                            if(shouldUpdate()) {
                                $scope.obj.shortName = data;
                            }
                        })['finally'](function() {
                            $scope.loading = false;
                        });
                    }
                };

                $scope.uploadedImage = {};

                $scope.removeImage = function(obj) {
                    //delete id, set base64 as undefined
                    $scope.imageBase64 = undefined;
                    obj.fileBlobId = undefined;
                };

                $scope.resetImage = function(obj) {
                    obj.fileBlobId = previousFileBlobId;
                    $scope.imageBase64 = undefined;
                };

                $scope.$watch('droppedFile', function (droppedFile) {
                    if(angular.isDefined(droppedFile)) {
                        if(droppedFile === null) {
                            alert('File drag&drop is not working, please click on the element and select the file.')
                        } else {
                            $scope.imageDropped([droppedFile]);
                        }
                    }
                });

                $scope.imageDropped = function(files) {
                    var reader = new FileReader();
                    reader.onload = function(e) {
                        $scope.$applyAsync(function() {
                            var imageBase64 = e.target.result;
                            $scope.imageBase64 = imageBase64;
                            FileUploadService.upload({file : imageBase64.substring(imageBase64.indexOf('base64,') + 7), type : files[0].type, name : files[0].name}).success(function(imageId) {
                                $scope.obj.fileBlobId = imageId;
                            })
                        })

                    };
                    if(files.length > 0 && ((files[0].type == 'image/png') || files[0].type == 'image/jpeg')) {
                        reader.readAsDataURL(files[0]);
                    } else {
                        alert('only png or jpeg files are accepted')
                    }
                };
            }
        }
    });

    directives.directive('editPrices', function() {
        return {
            scope: {
                obj: '=targetObj',
                eventObj: '=',
                fullEditMode: '=',
                allowedPaymentProxies: '=',
                showPriceWarning: '=',
                showExistingErrors: '='
            },
            restrict: 'E',
            templateUrl: '/resources/angular-templates/admin/partials/event/fragment/edit-prices.html',
            controller: function EditPricesController($scope, PriceCalculator) {
                if(!angular.isDefined($scope.fullEditMode)) {
                    var source = _.pick($scope.eventObj, ['id','freeOfCharge', 'allowedPaymentProxies', 'availableSeats',
                        'regularPrice', 'currency', 'vat', 'vatIncluded']);
                    if(source.vatIncluded) {
                        source.regularPrice = PriceCalculator.calculateTotalPrice(source, true);
                    }
                    angular.extend($scope.obj, source);
                }

                $scope.calculateTotalPrice = function(event) {
                    return PriceCalculator.calculateTotalPrice(event, false);
                };

            }
        }
    });

    directives.directive('prices', function() {
        return {
            restrict: 'E',
            templateUrl: '/resources/angular-templates/admin/partials/event/fragment/prices.html',
            controller: function ViewPricesController($scope, PriceCalculator) {
                $scope.calculateTotalPrice = function(event) {
                    return PriceCalculator.calculateTotalPrice(event, true);
                };
            }
        };
    });

    directives.directive('editCategory', function() {
        return {
            restrict: 'E',
            templateUrl: '/resources/angular-templates/admin/partials/event/fragment/edit-category.html',
            controller: function($scope) {
                $scope.buildPrefix = function(index, name) {
                    return angular.isDefined(index) ? index + "-" + name : name;
                }

                $scope.isLanguagePresent = function(locales, value) {
                    return (locales & value) === value;
                }
            }
        };
    });

    directives.directive('pendingReservationsLink', ['$rootScope', '$interval', 'EventService', function($rootScope, $interval, EventService) {
        return {
            restrict: 'E',
            scope: {
                event: '=',
                styleClass: '@'
            },
            bindToController: true,
            controllerAs: 'ctrl',
            template: '<a ng-class="ctrl.styleClass" data-ui-sref="events.single.pending-reservations({eventName: ctrl.event.shortName})"><i class="fa fa-dollar"></i> Pending Reservations <pending-reservations-badge event-name="{{ctrl.event.shortName}}"></pending-reservations-badge></a>',
            controller: ['$scope', function($scope) {
                var ctrl = this;
                var eventName = ctrl.event.shortName;
                ctrl.styleClass = ctrl.styleClass || 'btn btn-warning';
                var getPendingPayments = function() {
                    EventService.getPendingPayments(eventName).success(function(data) {
                        ctrl.pendingReservations = data.length;
                        $rootScope.$broadcast('PendingReservationsFound', data);
                    });
                };
                getPendingPayments();
                var promise = $interval(getPendingPayments, 1000);

                $scope.$on('$destroy', function() {
                    $interval.cancel(promise);
                });
            }]
        }
    }]);

    directives.directive('pendingReservationsBadge', function($rootScope, $interval, EventService) {
        return {
            restrict: 'E',
            scope: false,
            template: '<span class="badge">{{pendingReservations}}</span>',
            link: function(scope, element, attrs) {
                var eventName = attrs.eventName;
                scope.pendingReservations = 0;
                if(angular.isDefined(eventName)) {
                    var getPendingPayments = function() {
                        EventService.getPendingPayments(eventName).success(function(data) {
                            scope.pendingReservations = data.length;
                            $rootScope.$broadcast('PendingReservationsFound', data);
                        });
                    };
                    getPendingPayments();
                    var promise = $interval(getPendingPayments, 10000);

                    element.on('$destroy', function() {
                        $interval.cancel(promise);
                    });
                } else {
                    $rootScope.$on('PendingReservationsFound', function(data) {
                        scope.pendingReservations = data.length;
                    });
                }
            }
        }
    });

    directives.directive('errorSensitive', function($rootScope) {
        return {
            restrict: 'A',
            require: '^form',
            link: function(scope, element, attrs, formController) {
                var prefixes = (attrs['errorSensitive'] || '').split(',');
                var touchField = function(prefix, name) {
                    var obj;
                    if(angular.isDefined(prefix) && angular.isDefined(formController[prefix])) {
                        obj = formController[prefix][name];
                    } else {
                        obj = formController[name];
                    }
                    if(angular.isDefined(obj)) {
                        scope.$applyAsync(function() {
                            obj.$setTouched();
                        });
                    }
                };
                $rootScope.$on('ValidationFailed', function() {
                    element.addClass('force-show-errors');
                    _.chain(element.find(':input'))
                        .filter(function(e) {
                            return prefixes.length > 0 && _.filter(prefixes, function(p) {
                                    return angular.isDefined(formController[p]) && angular.isDefined(formController[p][e.name]);
                                }).length > 0;
                        }).forEach(function(el) {
                            _.forEach(prefixes, function(prefix) {
                                touchField(prefix,el.name);
                            });
                            touchField(undefined, el.name);
                        });
                });

            }
        }
    });

    directives.directive('ticketStatus', function() {
        return {
            restrict: 'E',
            scope: {
                statisticsContainer: '='
            },
            template:'<canvas class="chart chart-pie" data-data="statistics" data-labels="labels" data-options="{animation:false}"></canvas>',
            controller: function($scope) {
                $scope.$watch('statisticsContainer', function(newVal) {
                    if(angular.isDefined(newVal)) {
                        $scope.statistics = [newVal.soldTickets, newVal.checkedInTickets, newVal.notSoldTickets, newVal.notAllocatedTickets, newVal.dynamicAllocation];
                    }
                });
                $scope.labels = ['Sold', 'Checked in', 'Still available', 'Not yet allocated', 'Dynamically allocated'];
            }
        }
    });

    directives.directive('setting', function() {
        return {
            restrict: 'E',
            scope: {
                setting: '=obj',
                displayDeleteIfNeeded: '=',
                deleteHandler: '&'
            },
            templateUrl:'/resources/angular-templates/admin/partials/configuration/setting.html',
            link: angular.noop,
            controller: function($scope, $rootScope, ConfigurationService) {
                $scope.displayDelete = $scope.displayDeleteIfNeeded && angular.isDefined($scope.setting) && !angular.isDefined($scope.setting.pluginId);
                $scope.removeConfiguration = function(config) {
                    $scope.loading = true;
                    $scope.deleteHandler({config: config}).then(function() {$rootScope.$broadcast('ReloadSettings');});
                };
            }
        }
    });

    directives.directive('editMessages', function() {
       return {
           restrict: 'E',
           scope: {
               editMode: '=',
               messages: '='
           },
           templateUrl: '/resources/angular-templates/admin/partials/custom-message/edit-messages.html'
       };
    });

    directives.directive('waitingQueueDisplayCounter', function() {
        return {
            restrict: 'E',
            bindToController: true,
            scope: {
                event: '=',
                styleClass: '@'
            },
            controllerAs: 'ctrl',
            controller: function(WaitingQueueService) {
                var ctrl = this;
                WaitingQueueService.countSubscribers(this.event).success(function(result) {
                    ctrl.count = result;
                });
                ctrl.styleClass = ctrl.styleClass || 'btn btn-warning';
            },
            template: '<a data-ng-class="ctrl.styleClass" data-ui-sref="events.single.show-waiting-queue({eventName: ctrl.event.shortName})"><i class="fa fa-group"></i> waiting queue <span class="badge">{{ctrl.count}}</span></a>'
        }
    });

    directives.directive('validateShortName', ['EventUtilsService', function(EventUtilsService) {
        return {
            require: 'ngModel',
            link: function(scope, element, attrs, ngModelCtrl) {
                var isUpdate = scope[attrs.validateShortName];
                if(!isUpdate) {
                    ngModelCtrl.$asyncValidators.validateShortName = function(modelValue, viewValue) {
                        var value = modelValue || viewValue;
                        scope.loading = true;
                        return EventUtilsService.validateShortName(value)['finally'](function() {
                            scope.loading = false;
                        });
                    }
                }
            }
        }
    }]);
    
    directives.directive('displayCommonmarkPreview', ['EventUtilsService', '$uibModal', function(EventUtilsService, $uibModal) {
<<<<<<< HEAD
=======
    	return {
    		restrict: 'E',
    		bindToController: true,
    		scope: {
    			text: '='
    		},
    		controllerAs: 'ctrl',
    		template:'<button class="btn btn-default" type="button" ng-click="ctrl.openModal()">Preview</button>',
    		controller: function() {
    			var ctrl = this;
    			
				ctrl.openModal = function() {
					EventUtilsService.renderCommonMark(ctrl.text).then(function(res) {
	    				return $uibModal.open({
	                        size:'sm',
	                        template:'<div class="modal-header"><h1>Preview</h1></div><div class="modal-body" ng-bind-html="text"></div><div class="modal-footer"><button class="btn btn-default" data-ng-click="ok()">close</button></div>',
	                        backdrop: 'static',
	                        controller: function($scope) {
	                        	$scope.ok = function() {
	                                $scope.$close(true);
	                            };
	                            $scope.text = res.data;
	                        }
	                    });
					});	
    			};
    			
    		}
    	}
    }]);

    directives.directive('eventSidebar', ['EventService', '$state', '$window', '$rootScope', function(EventService, $state, $window, $rootScope) {
>>>>>>> 9930d248
        return {
            restrict: 'E',
            bindToController: true,
            scope: {
<<<<<<< HEAD
                text: '='
            },
            controllerAs: 'ctrl',
            template:'<button class="btn btn-default" type="button" ng-click="ctrl.openModal()">Preview</button>',
            controller: function() {
                var ctrl = this;

                ctrl.openModal = function() {
                    if (ctrl.text) {
                        EventUtilsService.renderCommonMark(ctrl.text)
                            .then(function (res) {
                                return $uibModal.open({
                                    size: 'sm',
                                    template: '<div class="modal-header"><h1>Preview</h1></div><div class="modal-body" ng-bind-html="text"></div><div class="modal-footer"><button class="btn btn-default" data-ng-click="ok()">close</button></div>',
                                    backdrop: 'static',
                                    controller: function ($scope) {
                                        $scope.ok = function () {
                                            $scope.$close(true);
                                        };
                                        $scope.text = res.data;
                                    }
                                })
                            }, function(res) {
                                return $uibModal.open({
                                    size: 'sm',
                                    template: '<div class="modal-body">There was an error fetching the preview</div><div class="modal-footer"><button class="btn btn-default" data-ng-click="ok()">close</button></div>',
                                    backdrop: 'static',
                                    controller: function ($scope) {
                                        $scope.ok = function () {
                                            $scope.$close(true);
                                        };
                                    }
                                })
                            }
                        );
                    }
                };

            }
        }
    }])
=======
                event: '='
            },
            controllerAs: 'ctrl',
            templateUrl: '/resources/angular-templates/admin/partials/event/fragment/event-sidebar.html',
            controller: [function() {
                var ctrl = this;
                ctrl.internal = (ctrl.event.type === 'INTERNAL');
                $rootScope.$on('$stateChangeSuccess', function(event, toState, toParams, fromState, fromParams) {
                    ctrl.showBackLink = !toState.data || !toState.data.detail;
                });
                ctrl.openDeleteWarning = function() {
                    EventService.deleteEvent(ctrl.event).then(function(result) {
                        $state.go('index');
                    });
                };
                ctrl.openFieldSelectionModal = function() {
                    EventService.exportAttendees(ctrl.event);
                };
                ctrl.downloadSponsorsScan = function() {
                    $window.open($window.location.pathname+"/api/events/"+ctrl.event.shortName+"/sponsor-scan/export.csv");
                };

            }]
        }
    }]);
>>>>>>> 9930d248

})();<|MERGE_RESOLUTION|>--- conflicted
+++ resolved
@@ -575,48 +575,12 @@
             }
         }
     }]);
-    
+
     directives.directive('displayCommonmarkPreview', ['EventUtilsService', '$uibModal', function(EventUtilsService, $uibModal) {
-<<<<<<< HEAD
-=======
-    	return {
-    		restrict: 'E',
-    		bindToController: true,
-    		scope: {
-    			text: '='
-    		},
-    		controllerAs: 'ctrl',
-    		template:'<button class="btn btn-default" type="button" ng-click="ctrl.openModal()">Preview</button>',
-    		controller: function() {
-    			var ctrl = this;
-    			
-				ctrl.openModal = function() {
-					EventUtilsService.renderCommonMark(ctrl.text).then(function(res) {
-	    				return $uibModal.open({
-	                        size:'sm',
-	                        template:'<div class="modal-header"><h1>Preview</h1></div><div class="modal-body" ng-bind-html="text"></div><div class="modal-footer"><button class="btn btn-default" data-ng-click="ok()">close</button></div>',
-	                        backdrop: 'static',
-	                        controller: function($scope) {
-	                        	$scope.ok = function() {
-	                                $scope.$close(true);
-	                            };
-	                            $scope.text = res.data;
-	                        }
-	                    });
-					});	
-    			};
-    			
-    		}
-    	}
-    }]);
-
-    directives.directive('eventSidebar', ['EventService', '$state', '$window', '$rootScope', function(EventService, $state, $window, $rootScope) {
->>>>>>> 9930d248
         return {
             restrict: 'E',
             bindToController: true,
             scope: {
-<<<<<<< HEAD
                 text: '='
             },
             controllerAs: 'ctrl',
@@ -628,37 +592,42 @@
                     if (ctrl.text) {
                         EventUtilsService.renderCommonMark(ctrl.text)
                             .then(function (res) {
-                                return $uibModal.open({
-                                    size: 'sm',
-                                    template: '<div class="modal-header"><h1>Preview</h1></div><div class="modal-body" ng-bind-html="text"></div><div class="modal-footer"><button class="btn btn-default" data-ng-click="ok()">close</button></div>',
-                                    backdrop: 'static',
-                                    controller: function ($scope) {
-                                        $scope.ok = function () {
-                                            $scope.$close(true);
-                                        };
-                                        $scope.text = res.data;
-                                    }
-                                })
-                            }, function(res) {
-                                return $uibModal.open({
-                                    size: 'sm',
-                                    template: '<div class="modal-body">There was an error fetching the preview</div><div class="modal-footer"><button class="btn btn-default" data-ng-click="ok()">close</button></div>',
-                                    backdrop: 'static',
-                                    controller: function ($scope) {
-                                        $scope.ok = function () {
-                                            $scope.$close(true);
-                                        };
-                                    }
-                                })
-                            }
-                        );
-                    }
-                };
-
-            }
-        }
-    }])
-=======
+                                    return $uibModal.open({
+                                        size: 'sm',
+                                        template: '<div class="modal-header"><h1>Preview</h1></div><div class="modal-body" ng-bind-html="text"></div><div class="modal-footer"><button class="btn btn-default" data-ng-click="ok()">close</button></div>',
+                                        backdrop: 'static',
+                                        controller: function ($scope) {
+                                            $scope.ok = function () {
+                                                $scope.$close(true);
+                                            };
+                                            $scope.text = res.data;
+                                        }
+                                    })
+                                }, function(res) {
+                                    return $uibModal.open({
+                                        size: 'sm',
+                                        template: '<div class="modal-body">There was an error fetching the preview</div><div class="modal-footer"><button class="btn btn-default" data-ng-click="ok()">close</button></div>',
+                                        backdrop: 'static',
+                                        controller: function ($scope) {
+                                            $scope.ok = function () {
+                                                $scope.$close(true);
+                                            };
+                                        }
+                                    })
+                                }
+                            );
+                    }
+                };
+
+            }
+        }
+    }]);
+
+    directives.directive('eventSidebar', ['EventService', '$state', '$window', '$rootScope', function(EventService, $state, $window, $rootScope) {
+        return {
+            restrict: 'E',
+            bindToController: true,
+            scope: {
                 event: '='
             },
             controllerAs: 'ctrl',
@@ -684,6 +653,5 @@
             }]
         }
     }]);
->>>>>>> 9930d248
-
+    
 })();